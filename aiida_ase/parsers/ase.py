--- conflicted
+++ resolved
@@ -1,66 +1,12 @@
 # -*- coding: utf-8 -*-
-<<<<<<< HEAD
-import json
-import numpy
-
-import ase.io
-
-from aiida import orm
-from aiida.common import exceptions
-from aiida.parsers import Parser
-from aiida.plugins import CalculationFactory
-
-AseCalculation = CalculationFactory('ase.ase')
-=======
 """Parser implementation for the ``AseCalculation``."""
 import json
 import numpy
->>>>>>> 781e2e56
 
 from aiida import parsers
 from aiida import plugins
 from ase.io import read
 
-<<<<<<< HEAD
-class AseParser(Parser):
-    """`Parser` implementation that can parse the output produced by an ASE calculator."""
-
-    def __init__(self, node):
-        super(AseParser, self).__init__(node)
-        if not issubclass(node.process_class, AseCalculation):
-            raise exceptions.ParsingError(
-                'Node process class must be a {} but node<{}> has process class {}'.format(
-                    AseCalculation, node.uuid, node.process_class
-                )
-            )
-
-    def parse(self, **kwargs):
-        """Parse the contents of the output files retrieved in the `FolderData`."""
-        try:
-            output_folder = self.retrieved
-        except exceptions.NotExistent:
-            return self.exit_codes.ERROR_NO_RETRIEVED_FOLDER
-
-        # check what is inside the folder
-        list_of_files = output_folder.list_object_names()
-
-        # at least the stdout should exist
-        if AseCalculation._OUTPUT_FILE_NAME not in list_of_files:
-            self.logger.error('Standard output not found')
-            return self.exit_codes.ERROR_OUTPUT_FILES
-
-        if AseCalculation._output_aseatoms in list_of_files:
-            with output_folder.open(AseCalculation._output_aseatoms, 'r') as handle:
-                atoms = ase.io.read(handle, format='json')
-                structure = orm.StructureData()
-                structure.set_ase(atoms)
-                self.out('structure', structure)
-
-        filename_stdout = self.node.get_attribute('output_filename')
-
-        # load the results dictionary
-        with output_folder.open(filename_stdout, 'r') as handle:
-=======
 Dict = plugins.DataFactory('dict')
 ArrayData = plugins.DataFactory('array')
 StructureData = plugins.DataFactory('structure')
@@ -93,7 +39,6 @@
 
         # load the results dictionary
         with retrieved.open(filename_stdout, 'r') as handle:
->>>>>>> 781e2e56
             json_params = json.load(handle)
 
         # extract arrays from json_params
@@ -104,31 +49,19 @@
 
         # look at warnings
         warnings = []
-<<<<<<< HEAD
-        with output_folder.open('_scheduler-stderr.txt', 'r') as handle:
-=======
         with retrieved.open('_scheduler-stderr.txt', 'r') as handle:
->>>>>>> 781e2e56
             errors = handle.read()
         if errors:
             warnings = [errors]
         json_params['warnings'] = warnings
 
         if dictionary_array:
-<<<<<<< HEAD
-            array_data = orm.ArrayData()
-=======
             array_data = ArrayData()
->>>>>>> 781e2e56
             for k, v in dictionary_array.items():
                 array_data.set_array(k, numpy.array(v))
             self.out('array', array_data)
 
         if json_params:
-<<<<<<< HEAD
-            self.out('parameters', orm.Dict(dict=json_params))
-=======
             self.out('parameters', Dict(dict=json_params))
->>>>>>> 781e2e56
 
         return