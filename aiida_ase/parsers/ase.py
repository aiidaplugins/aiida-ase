# -*- coding: utf-8 -*-
"""Parser implementation for the ``AseCalculation``."""
import json
import numpy

from aiida import parsers
from aiida import plugins
from ase.io import read

Dict = plugins.DataFactory('dict')
ArrayData = plugins.DataFactory('array')
StructureData = plugins.DataFactory('structure')
AseCalculation = plugins.CalculationFactory('ase.ase')


<<<<<<< HEAD
from aiida import parsers
from aiida import plugins
from ase.io import read
=======
class AseParser(parsers.Parser):
    """Parser implementation for the ``AseCalculation``."""
>>>>>>> dd5e6d0f

    def parse(self, **kwargs):  # pylint: disable=inconsistent-return-statements
        """Parse the retrieved files from a ``AseCalculation``."""
        retrieved = self.retrieved

        # check what is inside the folder
        list_of_files = retrieved.list_object_names()

        # at least the stdout should exist
        if AseCalculation._OUTPUT_FILE_NAME not in list_of_files:  # pylint: disable=protected-access
            self.logger.error('Standard output not found')
            return self.exit_codes.ERROR_OUTPUT_FILES

        # output structure
        if AseCalculation._output_aseatoms in list_of_files:  # pylint: disable=protected-access
            with retrieved.open(AseCalculation._output_aseatoms, 'r') as handle:  # pylint: disable=protected-access
                atoms = read(handle, format='json')
                structure = StructureData(ase=atoms)
                self.out('structure', structure)

        filename_stdout = self.node.get_attribute('output_filename')

        # load the results dictionary
        with retrieved.open(filename_stdout, 'r') as handle:
            json_params = json.load(handle)

        # extract arrays from json_params
        dictionary_array = {}
        for k, v in list(json_params.items()):
            if isinstance(v, (list, tuple)):
                dictionary_array[k] = json_params.pop(k)

        # look at warnings
        warnings = []
        with retrieved.open('_scheduler-stderr.txt', 'r') as handle:
            errors = handle.read()
        if errors:
            warnings = [errors]
        json_params['warnings'] = warnings

        if dictionary_array:
            array_data = ArrayData()
            for k, v in dictionary_array.items():
                array_data.set_array(k, numpy.array(v))
            self.out('array', array_data)

        if json_params:
            self.out('parameters', Dict(dict=json_params))

        return<|MERGE_RESOLUTION|>--- conflicted
+++ resolved
@@ -13,14 +13,8 @@
 AseCalculation = plugins.CalculationFactory('ase.ase')
 
 
-<<<<<<< HEAD
-from aiida import parsers
-from aiida import plugins
-from ase.io import read
-=======
 class AseParser(parsers.Parser):
     """Parser implementation for the ``AseCalculation``."""
->>>>>>> dd5e6d0f
 
     def parse(self, **kwargs):  # pylint: disable=inconsistent-return-statements
         """Parse the retrieved files from a ``AseCalculation``."""
