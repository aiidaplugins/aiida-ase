--- conflicted
+++ resolved
@@ -1,17 +1,5 @@
 # -*- coding: utf-8 -*-
 """`CalcJob` implementation that can be used to wrap around the ASE calculators."""
-<<<<<<< HEAD
-import six
-
-from aiida import get_file_header
-from aiida import orm
-from aiida.common.datastructures import CalcInfo, CodeInfo
-from aiida.common.exceptions import InputValidationError
-from aiida.engine import CalcJob
-
-
-class AseCalculation(CalcJob):
-=======
 from aiida import common
 from aiida import engine
 from aiida import orm
@@ -23,7 +11,6 @@
 
 
 class AseCalculation(engine.CalcJob):
->>>>>>> 781e2e56
     """`CalcJob` implementation that can be used to wrap around the ASE calculators."""
 
     _default_parser = 'ase.ase'
@@ -32,48 +19,10 @@
     _TXT_OUTPUT_FILE_NAME = 'aiida.out'
     _input_aseatoms = 'aiida_atoms.json'
     _output_aseatoms = 'aiida_out_atoms.json'
-<<<<<<< HEAD
-    _OPTIMIZER_FILE_NAME = 'aiida_optimizer.log'
-=======
->>>>>>> 781e2e56
 
     @classmethod
     def define(cls, spec):
         # yapf: disable
-<<<<<<< HEAD
-        super(AseCalculation, cls).define(spec)
-        spec.input('metadata.options.input_filename', valid_type=six.string_types, default=cls._INPUT_FILE_NAME,
-            help='Filename to which the input for the code that is to be run will be written.')
-        spec.input('metadata.options.output_filename', valid_type=six.string_types, default=cls._OUTPUT_FILE_NAME,
-            help='Filename to which the content of stdout of the code that is to be run will be written.')
-        spec.input('metadata.options.error_filename', valid_type=six.string_types, default='aiida.err',
-            help='Filename to which the content of stderr of the code that is to be run will be written.')
-        spec.input('metadata.options.parser_name', valid_type=six.string_types, default=cls._default_parser,
-            help='Define the parser to be used by setting its entry point name.')
-        spec.input('metadata.options.stdout_file', valid_type=six.string_types, default=cls._TXT_OUTPUT_FILE_NAME,
-            help='Define the file that ASE will write extra stdout to')
-        spec.input('metadata.options.optimizer_stdout', valid_type=six.string_types, default=cls._OPTIMIZER_FILE_NAME, 
-            help='Optimiser filename for relaxation')
-         
-
-        spec.input('structure', valid_type=orm.StructureData, required=True, help='Structure')
-        spec.input('parameters', valid_type=orm.Dict, required=False, 
-                    help='Calculation parameters for the ASE calculator')
-        spec.input('kpoints', valid_type=orm.KpointsData, required=False, 
-                    help='k-points to be used in the calculation')
-        spec.input('settings', valid_type=orm.Dict, required=False,
-            default=lambda: orm.Dict(dict={}), help='Use this for specifying cmdline parameters')
-
-        spec.output('structure', valid_type=orm.StructureData, required=False,
-            help='The `structure` output node of the successful calculation if present.')
-        spec.output('parameters', valid_type=orm.Dict, required=False,
-            help='The `Dict` which will contain all the requested atom-getters and calc-getters')
-        spec.output('array', valid_type=orm.ArrayData, required=False,
-            help='This array will be there if there are any arrays asked for')
-
-        spec.exit_code(300, 'ERROR_OUTPUT_FILES',
-            message='One of the expected output files was missing.')
-=======
         super().define(spec)
         spec.input('metadata.options.input_filename', valid_type=str, default=cls._INPUT_FILE_NAME,
             help='Filename to which the input for the code that is to be run will be written.')
@@ -94,7 +43,6 @@
 
         spec.exit_code(300, 'ERROR_OUTPUT_FILES', message='One of the expected output files was missing.')
         # yapf: enable
->>>>>>> 781e2e56
 
     def prepare_for_submission(self, folder):
         """This method is called prior to job submission with a set of calculation input nodes.
@@ -106,28 +54,13 @@
         :param folder: an aiida.common.folders.Folder to temporarily write files on disk
         :returns: CalcInfo instance
         """
-<<<<<<< HEAD
-=======
         # pylint: disable=too-many-locals,too-many-branches,too-many-statements
->>>>>>> 781e2e56
         if 'settings' in self.inputs:
             settings = self.inputs.settings.get_dict()
         else:
             settings = {}
 
         # default atom getter: I will always retrieve the total energy at least
-<<<<<<< HEAD
-        # This is one of the ways to "start" the calculation
-        default_atoms_getters = [["total_energy", ""]]
-
-        # ================================
-
-        # save the structure in a json format format
-        atoms = self.inputs.structure.get_ase()
-
-        with folder.open(self._input_aseatoms, 'w') as handle:
-            atoms.write(handle, format='json')
-=======
         default_atoms_getters = [['total_energy', '']]
 
         # ================================
@@ -137,7 +70,6 @@
 
         with folder.open(self._input_aseatoms, 'w') as handle:
             atoms.write(handle)
->>>>>>> 781e2e56
 
         # ================== prepare the arguments of functions ================
 
@@ -145,24 +77,6 @@
 
         # ==================== fix the args of the optimizer
 
-<<<<<<< HEAD
-        optimizer = parameters_dict.pop("optimizer", None)
-        if optimizer is not None:
-            # Validation
-            if not isinstance(optimizer, dict):
-                raise InputValidationError("optimizer key must contain a dictionary")
-            # get the name of the optimizer
-            optimizer_name = optimizer.pop("name", None)
-            if optimizer_name is None:
-                raise InputValidationError("Don't have access to the optimizer name")
-
-            # prepare the arguments to be passed to the optimizer class
-            optimizer_argsstr = "atoms, logfile='%s', "%self.inputs.metadata.options.optimizer_stdout\
-                     + convert_the_args(optimizer.pop("args", []))
-
-            # prepare the arguments to be passed to optimizer.run()
-            optimizer_runargsstr = convert_the_args(optimizer.pop("run_args", []))
-=======
         optimizer = parameters_dict.pop('optimizer', None)
         if optimizer is not None:
             # Validation
@@ -178,42 +92,26 @@
 
             # prepare the arguments to be passed to optimizer.run()
             optimizer_runargsstr = convert_the_args(optimizer.pop('run_args', []))
->>>>>>> 781e2e56
 
             # prepare the import string
             optimizer_import_string = get_optimizer_impstr(optimizer_name)
 
         # ================= determine the calculator name and its import ====
 
-<<<<<<< HEAD
-        calculator = parameters_dict.pop("calculator", {})
-        calculator_import_string = get_calculator_impstr(calculator.pop("name", None))
-
-        # =================== prepare the arguments for the calculator call
-
-        read_calc_args = calculator.pop("args",[])
-=======
         calculator = parameters_dict.pop('calculator', {})
         calculator_import_string = get_calculator_impstr(calculator.pop('name', None))
 
         # =================== prepare the arguments for the calculator call
 
         read_calc_args = calculator.pop('args', [])
->>>>>>> 781e2e56
         if read_calc_args is None:
             calc_argsstr = ''
         else:
             # transform a in "a" if a is a string (needed for formatting)
             calc_args = {}
-<<<<<<< HEAD
-            for k,v in read_calc_args.items():
-                if isinstance(v,  six.string_types):
-                    the_v = '"{}"'.format(v)
-=======
             for k, v in read_calc_args.items():
                 if isinstance(v, str):
                     the_v = f'"{v}"'
->>>>>>> 781e2e56
                 else:
                     the_v = v
                 calc_args[k] = the_v
@@ -227,32 +125,13 @@
                 if has_magic:
 
                     args_dict = {}
-<<<<<<< HEAD
-                    for k2,v2 in v['args'].items():
-                        if isinstance(v2, six.string_types):
-                            the_v = '"{}"'.format(v2)
-=======
                     for k2, v2 in v['args'].items():
                         if isinstance(v2, str):
                             the_v = f'"{v2}"'
->>>>>>> 781e2e56
                         else:
                             the_v = v2
                         args_dict[k2] = the_v
 
-<<<<<<< HEAD
-                    v2 = "{}({})".format(v['@function'],
-                                         ", ".join(["{}={}".format(k_,v_)
-                                            for k_,v_ in args_dict.items()]))
-                    return v2
-                else:
-                    return v
-
-            tmp_list = [ "{}={}".format(k,return_a_function(v))
-                         for k,v in calc_args.items() ]
-
-            calc_argsstr = ", ".join( tmp_list )
-=======
                     v2 = '{}({})'.format(
                         v['@function'], ', '.join(['{}={}'.format(k_, v_) for k_, v_ in args_dict.items()])
                     )
@@ -262,7 +141,6 @@
             tmp_list = ['{}={}'.format(k, return_a_function(v)) for k, v in calc_args.items()]
 
             calc_argsstr = ', '.join(tmp_list)
->>>>>>> 781e2e56
 
             # add kpoints if present
             if 'kpoints' in self.inputs:
@@ -271,23 +149,6 @@
                 try:
                     mesh = self.inputs.kpoints.get_kpoints_mesh()[0]
                 except AttributeError:
-<<<<<<< HEAD
-                    raise InputValidationError("Coudn't find a mesh of kpoints"
-                                               " in the KpointsData")
-                calc_argsstr = ", ".join( [calc_argsstr] + ["kpts=({},{},{})".format( *mesh )] )
-
-        # =============== prepare the methods of atoms.get(), to save results
-
-        atoms_getters = default_atoms_getters + convert_the_getters(parameters_dict.pop("atoms_getters", []))
-
-        # =============== prepare the methods of calculator.get(), to save results
-
-        calculator_getters = convert_the_getters(parameters_dict.pop("calculator_getters", []))
-
-        # ===================== build the strings with the module imports
-
-        all_imports = ["import ase", 'import ase.io', "import json", "import numpy", calculator_import_string]
-=======
                     raise common.InputValidationError("Coudn't find a mesh of kpoints" ' in the KpointsData')
                 calc_argsstr = ', '.join([calc_argsstr] + ['kpts=({},{},{})'.format(*mesh)])
 
@@ -302,24 +163,10 @@
         # ===================== build the strings with the module imports
 
         all_imports = ['import ase', 'import ase.io', 'import json', 'import numpy', calculator_import_string]
->>>>>>> 781e2e56
 
         if optimizer is not None:
             all_imports.append(optimizer_import_string)
 
-<<<<<<< HEAD
-        extra_imports = parameters_dict.pop("extra_imports",[])
-        for i in extra_imports:
-            if isinstance(i, six.string_types):
-                all_imports.append("import {}".format(i))
-            elif isinstance(i,(list,tuple)):
-                if not all( [isinstance(j, six.string_types) for j in i] ):
-                    raise ValueError("extra import must contain strings")
-                if len(i)==2:
-                    all_imports.append("from {} import {}".format(*i))
-                elif len(i)==3:
-                    all_imports.append("from {} import {} as {}".format(*i))
-=======
         try:
             if 'PW' in calc_args['mode'].values():
                 all_imports.append('from gpaw import PW')
@@ -337,87 +184,9 @@
                     all_imports.append('from {} import {}'.format(*i))
                 elif len(i) == 3:
                     all_imports.append('from {} import {} as {}'.format(*i))
->>>>>>> 781e2e56
                 else:
                     raise ValueError('format for extra imports not recognized')
             else:
-<<<<<<< HEAD
-                raise ValueError("format for extra imports not recognized")
-
-        if self.options.withmpi:
-            all_imports.append( "from ase.parallel import paropen" )
-
-        all_imports_string = "\n".join(all_imports) + "\n"
-
-        # =================== prepare the python script ========================
-
-        input_txt = ""
-        input_txt += get_file_header()
-        input_txt += "# calculation pk: {}\n".format(self.node.pk)
-        input_txt += "\n"
-        input_txt += all_imports_string
-        input_txt += "\n"
-
-        pre_lines = parameters_dict.pop("pre_lines",None)
-        if pre_lines is not None:
-            if not isinstance(pre_lines,(list,tuple)):
-                raise ValueError("Prelines must be a list of strings")
-            if not all( [isinstance(_, six.string_types) for _ in pre_lines] ):
-                raise ValueError("Prelines must be a list of strings")
-            input_txt += "\n".join(pre_lines) + "\n\n"
-
-        input_txt += "atoms = ase.io.read('{}')\n".format(self._input_aseatoms)
-        input_txt += "\n"
-        input_txt += "calculator = custom_calculator({})\n".format(calc_argsstr)
-        input_txt += "atoms.set_calculator(calculator)\n"
-        input_txt += "\n"
-
-        if optimizer is not None:
-            # here block the trajectory file name: trajectory = 'aiida.traj'
-            input_txt += "optimizer = custom_optimizer({})\n".format(optimizer_argsstr)
-            input_txt += "optimizer.run({})\n".format(optimizer_runargsstr)
-            input_txt += "\n"
-
-        # now dump / calculate the results
-        input_txt += "results = {}\n"
-        for getter,getter_args in atoms_getters:
-            input_txt += "results['{}'] = atoms.get_{}({})\n".format(getter,
-                                                                     getter,
-                                                                     getter_args)
-        input_txt += "\n"
-
-        for getter,getter_args in calculator_getters:
-            input_txt += "results['{}'] = calculator.get_{}({})\n".format(getter,
-                                                                          getter,
-                                                                          getter_args)
-        input_txt += "\n"
-
-        # Convert to lists
-        input_txt += "for k,v in results.items():\n"
-        input_txt += "    if isinstance(results[k],(numpy.matrix,numpy.ndarray)):\n"
-        input_txt += "        results[k] = results[k].tolist()\n"
-
-        input_txt += "\n"
-
-        post_lines = parameters_dict.pop("post_lines",None)
-        if post_lines is not None:
-            if not isinstance(post_lines,(list,tuple)):
-                raise ValueError("Postlines must be a list of strings")
-            if not all( [isinstance(_, six.string_types) for _ in post_lines] ):
-                raise ValueError("Postlines must be a list of strings")
-            input_txt += "\n".join(post_lines) + "\n\n"
-
-        # Dump results to file
-        right_open = "paropen" if self.options.withmpi else "open"
-        input_txt += "with {}('{}', 'w') as f:\n".format(right_open, self._OUTPUT_FILE_NAME)
-        input_txt += "    json.dump(results,f)\n"
-        input_txt += "\n"
-
-        # Always dump the resulting structure because even if we do not specify an explicit ASE optimizer, the
-        # calculation itself can perform an internal optimization producing a new structure.
-        input_txt += "atoms.write('{}')\n".format(self._output_aseatoms)
-        input_txt += "\n"
-=======
                 raise ValueError('format for extra imports not recognized')
 
         if self.options.withmpi:
@@ -485,7 +254,6 @@
         if optimizer is not None:
             input_txt += f"atoms.write('{self._output_aseatoms}')\n"
             input_txt += '\n'
->>>>>>> 781e2e56
 
         # write all the input script to a file
         with folder.open(self._INPUT_FILE_NAME, 'w') as handle:
@@ -499,15 +267,9 @@
 
         local_copy_list = []
         remote_copy_list = []
-<<<<<<< HEAD
-        additional_retrieve_list = settings.pop("ADDITIONAL_RETRIEVE_LIST", [])
-
-        calcinfo = CalcInfo()
-=======
         additional_retrieve_list = settings.pop('ADDITIONAL_RETRIEVE_LIST', [])
 
         calcinfo = common.CalcInfo()
->>>>>>> 781e2e56
 
         calcinfo.uuid = self.uuid
         # Empty command line by default
@@ -515,17 +277,10 @@
         calcinfo.local_copy_list = local_copy_list
         calcinfo.remote_copy_list = remote_copy_list
 
-<<<<<<< HEAD
-        codeinfo = CodeInfo()
-        codeinfo.cmdline_params = [settings.pop('CMDLINE', []), self._INPUT_FILE_NAME]
-        #calcinfo.stdin_name = self._INPUT_FILE_NAME
-        codeinfo.stdout_name = self.options.stdout_file#_TXT_OUTPUT_FILE_NAME#self.options.output_filename
-=======
         codeinfo = common.CodeInfo()
         codeinfo.cmdline_params = [self._INPUT_FILE_NAME]
         #calcinfo.stdin_name = self._INPUT_FILE_NAME
         codeinfo.stdout_name = self._TXT_OUTPUT_FILE_NAME
->>>>>>> 781e2e56
         codeinfo.code_uuid = self.inputs.code.uuid
         calcinfo.codes_info = [codeinfo]
 
@@ -547,40 +302,6 @@
     """
     Returns the import string for the calculator
     """
-<<<<<<< HEAD
-    if calculator_name.lower() == "gpaw" or calculator_name is None:
-        return "from gpaw import GPAW as custom_calculator"
-    elif calculator_name.lower() == "espresso":
-        return "from espresso import espresso as custom_calculator"
-    else:
-        possibilities = {"abinit":"abinit.Abinit",
-                         "aims":"aims.Aims",
-                         "ase_qmmm_manyqm":"AseQmmmManyqm",
-                         "castep":"Castep",
-                         "dacapo":"Dacapo",
-                         "dftb":"Dftb",
-                         "eam":"EAM",
-                         "elk":"ELK",
-                         "emt":"EMT",
-                         "exciting":"Exciting",
-                         "fleur":"FLEUR",
-                         "gaussian":"Gaussian",
-                         "gromacs":"Gromacs",
-                         "mopac":"Mopac",
-                         "morse":"MorsePotential",
-                         "nwchem":"NWChem",
-                         'siesta':"Siesta",
-                         "tip3p":"TIP3P",
-                         "turbomole":"Turbomole",
-                         "vasp":"Vasp",
-                         }
-
-        current_val = possibilities.get(calculator_name.lower())
-
-        package, class_name = (calculator_name,current_val) if current_val else calculator_name.rsplit('.',1)
-
-        return "from ase.calculators.{} import {} as custom_calculator".format(package, class_name)
-=======
     if calculator_name is None or calculator_name.lower() == 'gpaw':
         return 'from gpaw import GPAW as custom_calculator'
 
@@ -616,31 +337,11 @@
 
     return f'from ase.calculators.{package} import {class_name} as custom_calculator'
 
->>>>>>> 781e2e56
 
 def get_optimizer_impstr(optimizer_name):
     """
     Returns the import string for the optimizer
     """
-<<<<<<< HEAD
-    possibilities = {"bfgs":"BFGS",
-                     "bfgslinesearch":"BFGSLineSearch",
-                     "fire":"FIRE",
-                     "goodoldquasinewton":"GoodOldQuasiNewton",
-                     "hesslbfgs":"HessLBFGS",
-                     "lbfgs":"LBFGS",
-                     "lbfgslinesearch":"LBFGSLineSearch",
-                     "linelbfgs":"LineLBFGS",
-                     "mdmin":"MDMin",
-                     "ndpoly":"NDPoly",
-                     "quasinewton":"QuasiNewton",
-                     "scipyfmin":"SciPyFmin",
-                     "scipyfminbfgs":"SciPyFminBFGS",
-                     "scipyfmincg":"SciPyFminCG",
-                     "scipyfminpowell":"SciPyFminPowell",
-                     "scipygradientlessoptimizer":"SciPyGradientlessOptimizer",
-                     }
-=======
     possibilities = {
         'bfgs': 'BFGS',
         'bfgslinesearch': 'BFGSLineSearch',
@@ -659,23 +360,15 @@
         'scipyfminpowell': 'SciPyFminPowell',
         'scipygradientlessoptimizer': 'SciPyGradientlessOptimizer',
     }
->>>>>>> 781e2e56
 
     current_val = possibilities.get(optimizer_name.lower())
 
     if current_val:
-<<<<<<< HEAD
-        return "from ase.optimize import {} as custom_optimizer".format(current_val)
-    else:
-        package,current_val = optimizer_name.rsplit('.',1)
-        return "from ase.optimize.{} import {} as custom_optimizer".format(package,current_val)
-=======
         return f'from ase.optimize import {current_val} as custom_optimizer'
 
     package, current_val = optimizer_name.rsplit('.', 1)
     return f'from ase.optimize.{package} import {current_val} as custom_optimizer'
 
->>>>>>> 781e2e56
 
 def convert_the_getters(getters):
     """
@@ -684,13 +377,8 @@
     return_list = []
     for getter in getters:
 
-<<<<<<< HEAD
-        if isinstance(getter, six.string_types):
-            out_args = ""
-=======
         if isinstance(getter, str):
             out_args = ''
->>>>>>> 781e2e56
             method_name = getter
 
         else:
@@ -698,12 +386,8 @@
 
             out_args = convert_the_args(a)
 
-<<<<<<< HEAD
-        return_list.append( (method_name, out_args) )
-=======
         return_list.append((method_name, out_args))
 
->>>>>>> 781e2e56
     return return_list
 
 
@@ -712,19 +396,6 @@
     Function used to convert the arguments of methods
     """
     if not raw_args:
-<<<<<<< HEAD
-        return ""
-    if isinstance(raw_args,dict):
-        out_args = ", ".join([ "{}={}".format(k,v) for k,v in raw_args.items() ])
-
-    elif isinstance(raw_args,(list,tuple)):
-        new_list = []
-        for x in raw_args:
-            if isinstance(x, six.string_types):
-                new_list.append(x)
-            elif isinstance(x,dict):
-                new_list.append( ", ".join([ "{}={}".format(k,v) for k,v in x.items() ]) )
-=======
         return ''
 
     if isinstance(raw_args, dict):
@@ -737,7 +408,6 @@
                 new_list.append(x)
             elif isinstance(x, dict):
                 new_list.append(', '.join([f'{k}={v}' for k, v in x.items()]))
->>>>>>> 781e2e56
             else:
                 raise ValueError('Error preparing the getters')
         out_args = ', '.join(new_list)
